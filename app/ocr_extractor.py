"""
Production-Ready OCR Extractor for FileMaker PORTRAITS Table
Implements column-isolated OCR with high-DPI scaling and intelligent row reconstruction
"""

import cv2
import numpy as np
import re
import difflib
import time
import json
from pathlib import Path
from typing import Dict, List, Optional, Tuple, Set
from dataclasses import dataclass
from loguru import logger

try:
    import winocr
    WINOCR_AVAILABLE = True
except ImportError:
    WINOCR_AVAILABLE = False
    logger.warning("winocr not available - will use fallback OCR")

from .bbox_map import (
    get_column_boxes,
    get_sentinel_coords,
    LAYOUT_COLORS,
    UI_VERSION,
)

# --- Additional OCR regions for frames/retouch --------------------------------
# Coordinates tuned for the reference 1680x1050 screenshot resolution.
FRAMES_TABLE = (953, 593, 1385, 700)
RETOUCH_BOX = (1250, 250, 1370, 380)

# Regular expression patterns for parsing the extra tables
# FRAMES table contains quantity, frame number and a free form description that
# includes the size and color.  The OCR noise can vary, so we first capture the
# three main columns then search the description for the size/color keywords.
FRAME_ROW = re.compile(r"^(?P<qty>\d+)\s+(?P<num>\d+)\s+(?P<desc>.+)$", re.I)
FRAME_DESC_FALLBACK = re.compile(r"(\d+\s*x\s*\d+)\s+(black|cherry)\s+frame", re.I)
SIZE_RE = re.compile(r"(\d+\s*x\s*\d+)", re.I)
COLOR_RE = re.compile(r"\b(cherry|chetry|black|blk)\b", re.I)

# Normalize common OCR quirks for frame size/color text
SIZE_FIXES = {
    r"^34x7\b": "5x7",
    r"^8\s*x\s*10\b": "8x10",
}

COLOR_FIXES = {
    "chetry": "cherry",
    "blk": "black",
}

# Retouch/Artist Series options share a box. We'll look for common keywords in
# the description text and track their quantities separately.
OPTION_ROW = re.compile(r"^(?P<qty>\d+)\s+(?P<desc>.+)$", re.I)
RETOUCH_KEYS = ["retouch", "softens facial lines", "whitens teeth", "blends skin tones"]
ARTIST_KEYS = ["artist brush", "artist series"]


def parse_frames(lines: List[str]) -> Dict[str, Dict[str, int]]:
    """Parse frame counts from OCR lines."""
    frame_counts: Dict[str, Dict[str, int]] = {}
    for ln in lines:
        m = FRAME_ROW.search(ln)
        qty = 0
        size = None
        color = None
        if m:
            qty = int(m.group("qty"))
            desc = m.group("desc")
            size_m = SIZE_RE.search(desc)
            color_m = COLOR_RE.search(desc)
            if size_m and color_m:
                size = size_m.group(1)
                color = color_m.group(1)
        if not m or not (size and color):
            alt = FRAME_DESC_FALLBACK.search(ln)
            if alt:
                if qty == 0:
                    q_match = re.search(r"\d+", ln)
                    qty = int(q_match.group()) if q_match else 0
                size = alt.group(1)
                color = alt.group(2)
        if not size or not color or qty <= 0:
            continue
        size = size.replace(" ", "")
        color = color.lower()
        for pat, repl in SIZE_FIXES.items():
            size = re.sub(pat, repl, size, flags=re.I)
        color = COLOR_FIXES.get(color, color)
        frame_counts.setdefault(size, {}).setdefault(color, 0)
        frame_counts[size][color] += qty
    return frame_counts


def parse_retouch(lines: List[str]) -> Tuple[List[Dict[str, int]], bool, Set[str], Set[str]]:
    """Parse retouch entries and detect Artist Series with image codes."""
    retouch: List[Dict[str, int]] = []
    artist_series = False
    retouch_codes: Set[str] = set()
    artist_codes: Set[str] = set()
    for ln in lines:
        m = OPTION_ROW.search(ln)
        if not m:
            continue
        qty = int(m.group("qty"))
        if qty <= 0:
            continue
        desc = m.group("desc")
        desc_lower = desc.lower()
        codes = re.findall(r"\b00\d{2}\b", desc)
        if any(k in desc_lower for k in ARTIST_KEYS):
            artist_series = True
            artist_codes.update(codes)
        elif any(k in desc_lower for k in RETOUCH_KEYS):
            retouch.append({"name": desc.strip(), "qty": qty})
            retouch_codes.update(codes)
    return retouch, artist_series, retouch_codes, artist_codes


@dataclass
class RowRecord:
    """Structured representation of a PORTRAITS table row"""
    qty: Optional[int] = None
    code: str = ""
    desc: str = ""
    imgs: str = ""
    y_position: float = 0.0
    confidence: float = 0.0
    warnings: List[str] = None
    
    def __post_init__(self):
        if self.warnings is None:
            self.warnings = []


class OCRExtractor:
    """Column-isolated OCR processor with intelligent row reconstruction"""
    
    def __init__(self):
        self.ui_version = UI_VERSION
        self.column_boxes = get_column_boxes()
        self.ocr_engine = None
        self.performance_stats = {}
        self.frame_counts: Dict[str, Dict[str, int]] = {}
        self.retouch_items: List[Dict[str, int]] = []
        self.artist_series: bool = False
        self.retouch_codes: Set[str] = set()
        self.artist_codes: Set[str] = set()
        
        # Load product codes for fuzzy matching
        self._load_product_codes()
        
        logger.info(f"OCR Extractor initialized - UI Version: {self.ui_version}")
        logger.info(f"Column boxes: {len(self.column_boxes)} configured")
    
    def _load_product_codes(self):
        """Load valid product codes from POINTS SHEET for fuzzy matching"""
        # Known product codes from the CSV
        self.valid_codes = [
            "001", "002", "003", "200", "350", "510", "510.1", "510.2", "510.3",
            "511", "511.1", "511.2", "511.3", "570", "571", "572", "810", "811", "812",
            "1013", "1014", "1015", "1020", "1020.1", "1020.2", "1020.3", "1020.4",
            "1020.5", "1020.6", "1020.7", "1620", "1621", "1622", "2024", "2025", "2026"
        ]
        logger.debug(f"Loaded {len(self.valid_codes)} valid product codes for fuzzy matching")
    
    def extract_rows(self, screenshot_path: Path, work_dir: Path = None) -> List[RowRecord]:
        """
        Main entry point: Extract structured rows from FileMaker screenshot
        
        Args:
            screenshot_path: Path to the FileMaker screenshot
            work_dir: Optional work directory for debug outputs
            
        Returns:
            List of RowRecord objects with structured data
        """
        start_time = time.time()
        
        if work_dir is None:
            work_dir = Path("tmp")
        work_dir.mkdir(exist_ok=True)
        
        logger.info(f"Starting column-isolated OCR extraction from {screenshot_path}")
        
        try:
            # Step 1: Validate layout hasn't drifted
            if not self._validate_layout(screenshot_path):
                logger.warning("Layout validation failed - bounding boxes may be outdated")
            
            # Step 2: Load and prepare base image
            base_image = cv2.imread(str(screenshot_path))
            if base_image is None:
                raise ValueError(f"Could not load screenshot: {screenshot_path}")
            
            # Step 3: Run column-isolated OCR
            ocr_results = self._run_column_isolated_ocr(base_image, work_dir)

            # Additional ROIs for frames and retouch sections
            self.frames_lines = self._ocr_roi(base_image, FRAMES_TABLE, "FRAMES", work_dir)
            self.retouch_lines = self._ocr_roi(base_image, RETOUCH_BOX, "RETOUCH", work_dir)
            self.frame_counts = parse_frames(self.frames_lines)
            (
                self.retouch_items,
                self.artist_series,
                self.retouch_codes,
                self.artist_codes,
            ) = parse_retouch(self.retouch_lines)
            logger.info(f"Frames parsed: {self.frame_counts}")
            logger.info(f"Retouch parsed: {self.retouch_items}")
            logger.info(f"Artist series detected: {self.artist_series}")
            
            # Step 4: Reconstruct rows by Y-centroid matching
            rows = self._reconstruct_rows(ocr_results)
            n_rows = len(rows)
            if n_rows < 5:
                raise ValueError(f"Row reconstruction failed: got {n_rows}")
            
            # Step 5: Apply domain-aware fuzzy corrections
            cleaned_rows = self._clean_rows(rows)
            
            # Step 6: Validate and log results
            validated_rows = self._validate_rows(cleaned_rows, work_dir)
            
            # Performance tracking
            total_time = time.time() - start_time
            self.performance_stats['last_extraction_time'] = total_time
            
            logger.info(f"Extraction complete in {total_time:.2f}s - {len(validated_rows)} rows extracted")
            
            if total_time > 1.0:
                logger.warning(f"Extraction time {total_time:.2f}s exceeds 1.0s target")
            
            return validated_rows
            
        except Exception as e:
            logger.error(f"OCR extraction failed: {e}")
            # Fallback: return empty list with error
            return [RowRecord(warnings=[f"Extraction failed: {e}"])]
    
    def _validate_layout(self, screenshot_path: Path) -> bool:
        """Detect if FileMaker layout has drifted using sentinel coordinates"""
        try:
            image = cv2.imread(str(screenshot_path))
            sentinels = get_sentinel_coords()
            
            expected_bg = LAYOUT_COLORS["background"]
            tolerance = LAYOUT_COLORS["tolerance"]
            
            for x, y in sentinels:
                if y >= image.shape[0] or x >= image.shape[1]:
                    continue
                    
                pixel = image[y, x]  # Note: OpenCV uses [y, x] indexing
                bgr_pixel = tuple(pixel)  # Convert from numpy array
                
                # Check if pixel color matches expected background
                color_diff = sum(abs(a - b) for a, b in zip(bgr_pixel, expected_bg))
                if color_diff > tolerance * 3:  # 3 channels
                    logger.debug(f"Sentinel ({x},{y}) color drift: {bgr_pixel} vs {expected_bg}")
                    return False
            
            return True
            
        except Exception as e:
            logger.warning(f"Layout validation failed: {e}")
            return False
    
    def _run_column_isolated_ocr(self, base_image: np.ndarray, work_dir: Path) -> Dict[str, List[tuple]]:
        """Run OCR on each column separately with high-DPI upscaling"""
        results: Dict[str, List[tuple]] = {}

        for col_name, bbox in self.column_boxes.items():
            try:
                # Step 1: Crop column
                x1, y1, x2, y2 = bbox
                column_crop = base_image[y1:y2, x1:x2]

                # Step 2: High-DPI preprocessing (3x upscaling)
                processed_crop = self._preprocess_for_ocr(column_crop, col_name, work_dir)

                # Step 3: Run OCR on processed crop
                ocr_blocks = self._run_ocr_on_crop(processed_crop, col_name)

                # Convert OCR blocks to (text, y_mid) tuples
                lines = []
                for block in ocr_blocks:
                    txt = str(block.get('text', '')).strip()
                    if not txt:
                        continue
                    if 'boundingBox' in block:
                        bbox = block['boundingBox']
                        y_mid = (bbox[1] + bbox[5]) / 2
                    else:
                        y_mid = block.get('y_position', 0)
                    lines.append((txt, y_mid))

                results[col_name] = lines
                logger.debug("Column {}: {} lines", col_name, len(lines))

            except Exception as e:
                logger.error(f"OCR failed for column {col_name}: {e}")
                results[col_name] = []

        return results

    def _ocr_roi(self, base_image: np.ndarray, bbox: Tuple[int, int, int, int], label: str, work_dir: Path) -> List[str]:
        """OCR a single region of interest and return text lines."""
        try:
            x1, y1, x2, y2 = bbox
            crop = base_image[y1:y2, x1:x2]
            processed = self._preprocess_for_ocr(crop, label, work_dir)
            blocks = self._run_ocr_on_crop(processed, label)
            lines = []
            for block in blocks:
                txt = str(block.get("text", "")).strip()
                if txt:
                    lines.append(txt)
            logger.debug(f"ROI {label}: {len(lines)} lines")
            return lines
        except Exception as e:
            logger.error(f"OCR failed for ROI {label}: {e}")
            return []
    
    def _preprocess_for_ocr(self, crop: np.ndarray, col_name: str, work_dir: Path) -> np.ndarray:
        """Apply high-DPI preprocessing pipeline for optimal OCR"""
        
        # Step 1: Convert to grayscale
        if len(crop.shape) == 3:
            gray = cv2.cvtColor(crop, cv2.COLOR_BGR2GRAY)
        else:
            gray = crop.copy()
        
        # Step 2: High-DPI virtual scaling (3x upscale)
        height, width = gray.shape
        upscaled = cv2.resize(gray, (width * 3, height * 3), interpolation=cv2.INTER_CUBIC)
        
        # Step 3: Adaptive thresholding for FileMaker's beige background
        thresh = cv2.adaptiveThreshold(
            upscaled, 255, cv2.ADAPTIVE_THRESH_MEAN_C, cv2.THRESH_BINARY, 15, 3
        )
        
        # Step 4: Optional morphological operations for thin fonts
        kernel = cv2.getStructuringElement(cv2.MORPH_RECT, (2, 2))
        processed = cv2.morphologyEx(thresh, cv2.MORPH_CLOSE, kernel)
        
        # Save debug images
        debug_path = work_dir / f"debug_{col_name.lower()}_processed.png"
        cv2.imwrite(str(debug_path), processed)
        
        return processed
    
    def _run_ocr_on_crop(self, processed_crop: np.ndarray, col_name: str) -> List[Dict]:
        """Run Windows OCR on a preprocessed crop"""
        
        if not WINOCR_AVAILABLE:
            return self._mock_ocr_result(col_name)
        
        try:
            # Convert to PIL format for winocr
            from PIL import Image
            pil_image = Image.fromarray(processed_crop)
            
            # Run Windows OCR
            result = winocr.recognize_pil_sync(pil_image, 'en-US')
            text = result.get('text', '') if isinstance(result, dict) else ''
            
            # Parse lines with Y positions
            lines = []
            if text.strip():
                raw_lines = text.split('\n')
                for i, line_text in enumerate(raw_lines):
                    if line_text.strip():
                        lines.append({
                            'text': line_text.strip(),
                            'y_position': i * 30,  # Estimate line height
                            'confidence': 90.0,    # Default high confidence for Windows OCR
                            'column': col_name
                        })
            
            return lines
            
        except Exception as e:
            logger.error(f"Windows OCR failed for {col_name}: {e}")
            return []
    
    def _mock_ocr_result(self, col_name: str) -> List[Dict]:
        """Mock OCR for development when winocr not available"""
        # Mock data based on the actual FileMaker screenshot
        mock_data = {
            "COL_QTY": ["12", "1", "3", "1", "1", "3", "1", "1", "1"],
            "COL_CODE": ["200", "570", "350", "810", "1020.5", "510.3", "1013", "1620", "2024"],
            "COL_DESC": [
                "sheet of 8 wallets",
                "pair 5x7 BASIC", 
                "3.5\" x 5\" BASIC 1 sheet of 4",
                "8x10 BASIC",
                "10x20 TRIO PORTRAIT black digital mat, cherry frame",
                "5x10 triple opening with BLACK digital mat and cherry frame",
                "10x13 BASIC",
                "16x20 BASIC", 
                "20x24 BASIC"
            ],
            "COL_IMG": ["0033", "0033", "0033", "0033", "0033, 0044, 0039", "0039, 0033, 0044", "0102", "0033", "0102"]
        }
        
        lines = []
        if col_name in mock_data:
            for i, text in enumerate(mock_data[col_name]):
                lines.append({
                    'text': text,
                    'y_position': i * 35 + 420,  # Start at y=420, 35px spacing
                    'confidence': 95.0,
                    'column': col_name
                })
        
        return lines
    
    def _reconstruct_rows(self, cols: Dict[str, List[tuple]]) -> List[RowRecord]:
        """Rebuild row records by aligning text using Y centroids."""

        if not cols:
            return []

        # Sort each column by y position and remove table headers
        sorted_cols = {k: sorted(v, key=lambda t: t[1]) for k, v in cols.items()}
        header_re = re.compile(r"portraits|images and sequence", re.I)
        for k, v in sorted_cols.items():
            sorted_cols[k] = [t for t in v if not header_re.search(str(t[0]))]

<<<<<<< HEAD
        counts = {k: len(v) for k, v in sorted_cols.items()}
        logger.debug("Line counts: {}", counts)

=======
>>>>>>> 632c02b4
        anchor_col = sorted_cols.get('COL_CODE', [])
        if not anchor_col:
            return []

        # Estimate line height for tolerance
        y_vals = [y for _, y in anchor_col]
        diffs = [b - a for a, b in zip(y_vals, y_vals[1:])] or [30]
        line_height = sorted(diffs)[len(diffs) // 2]
        tol = line_height * 0.8

        def match_line(y_anchor: float, col: List[tuple]):
            if not col:
                return ""
            best = min(col, key=lambda t: abs(t[1] - y_anchor))
            if abs(best[1] - y_anchor) <= tol:
                col.remove(best)
                return best[0]
            return ""

        rows = []
        for text, y in anchor_col:
            row = {'y': y, 'qty': '', 'code': '', 'desc': '', 'imgs': ''}
            if sorted_cols.get('COL_CODE') is anchor_col:
                row['code'] = text
                row['qty'] = match_line(y, sorted_cols.get('COL_QTY', []))
            else:
                row['qty'] = text
                row['code'] = match_line(y, sorted_cols.get('COL_CODE', []))
            row['desc'] = match_line(y, sorted_cols.get('COL_DESC', []))
            row['imgs'] = match_line(y, sorted_cols.get('COL_IMG', []))
            rows.append(row)

<<<<<<< HEAD
=======
        counts = {k: len(v) for k, v in sorted_cols.items()}
        logger.debug("Line counts: {}", counts)

>>>>>>> 632c02b4
        row_records = [RowRecord(qty=r['qty'], code=r['code'], desc=r['desc'], imgs=r['imgs'], y_position=r['y']) for r in rows]
        logger.debug("Reconstructed {} rows", len(row_records))
        return row_records
    
    def _clean_rows(self, rows: List[RowRecord]) -> List[RowRecord]:
        """Apply domain-aware fuzzy corrections to extracted data"""
        
        cleaned_rows = []
        for row in rows:
            try:
                # Clean quantity field
                row.qty = self._fix_qty(row.qty)
                
                # Clean product code
                row.code = self._fix_code(row.code)
                
                # Clean image codes
                row.imgs = self._fix_imgs(row.imgs)
                
                cleaned_rows.append(row)
                
            except Exception as e:
                logger.warning(f"Error cleaning row: {e}")
                row.warnings.append(f"Cleaning error: {e}")
                cleaned_rows.append(row)
        
        return cleaned_rows
    
    def _fix_qty(self, text: str) -> Optional[int]:
        """Fix quantity field - must be integer ≤ 30"""
        if not text:
            return None
            
        # Extract first number found
        match = re.search(r'\d+', str(text))
        if match:
            qty = int(match.group())
            if qty <= 30:  # Reasonable quantity limit
                return qty
            else:
                logger.warning(f"Quantity {qty} exceeds limit of 30")
                return qty  # Return anyway but flag warning
        
        return None
    
    def _fix_code(self, text: str) -> str:
        """Fix product code using fuzzy matching against known codes"""
        if not text:
            return ""
        
        text = str(text).strip()
        
        # Try exact match first
        if text in self.valid_codes:
            return text
        
        # Try fuzzy matching
        candidates = difflib.get_close_matches(text, self.valid_codes, n=1, cutoff=0.7)
        if candidates:
            corrected = candidates[0]
            if corrected != text:
                logger.debug(f"Fuzzy corrected code: '{text}' → '{corrected}'")
            return corrected
        
        # Return as-is if no match found
        return text
    
    def _fix_imgs(self, text: str) -> str:
        """Fix image codes - extract 4-digit comma-delimited sequences"""
        if not text:
            return ""
        
        # Extract all 4-digit codes preserving OCR order
        codes = re.findall(r'\b\d{4}\b', str(text))
        return ", ".join(codes)
    
    def _validate_rows(self, rows: List[RowRecord], work_dir: Path) -> List[RowRecord]:
        """Validate extracted rows and create QA log"""
        
        valid_rows = []
        
        for i, row in enumerate(rows):
            # Skip completely empty rows
            if not any([row.qty, row.code, row.desc, row.imgs]):
                continue
            
            # Validate composite products have exactly 3 image codes
            if row.code in ["510.3", "1020.5"]:  # Trio products
                img_count = len(row.imgs.split(", ")) if row.imgs else 0
                if img_count != 3:
                    row.warnings.append(f"Trio product {row.code} should have 3 images, found {img_count}")
            
            # Add row number for tracking
            row.row_number = i + 1
            valid_rows.append(row)

        # Gather unique image codes from rows
        IMG_RE = re.compile(r'\b\d{3,4}\b')
        image_codes: List[str] = []
        for r in valid_rows:
            image_codes += IMG_RE.findall(r.imgs or '')
        self.performance_stats['image_codes'] = list(dict.fromkeys(image_codes))

        # Create QA log CSV
        self._create_qa_log(valid_rows, work_dir)
        
        logger.info(f"Validated {len(valid_rows)} rows with {sum(len(r.warnings) for r in valid_rows)} total warnings")
        return valid_rows
    
    def _create_qa_log(self, rows: List[RowRecord], work_dir: Path):
        """Create CSV log for QA review"""
        try:
            import csv

            qa_log_path = work_dir / "ocr_extraction_qa.csv"
            fieldnames = [
                "Row",
                "Qty",
                "Code",
                "Description",
                "Image_Codes",
                "FramesCherry",
                "FramesBlack",
                "Retouch",
                "Confidence",
                "Warnings",
            ]
            fieldnames += ["FrameParsed", "RetouchParsed", "ArtistParsed"]
            with open(qa_log_path, 'w', newline='', encoding='utf-8') as f:
                writer = csv.DictWriter(f, fieldnames=fieldnames)
                writer.writeheader()

                # Data rows
                frames_cherry_total = sum(v.get('cherry', 0) for v in self.frame_counts.values())
                frames_black_total = sum(v.get('black', 0) for v in self.frame_counts.values())
                retouch_summary = "; ".join(f"{x['qty']}x {x['name']}" for x in self.retouch_items)
                
                for row in rows:
                    writer.writerow({
                        "Row": getattr(row, 'row_number', ''),
                        "Qty": row.qty or '',
                        "Code": row.code or '',
                        "Description": row.desc or '',
                        "Image_Codes": row.imgs or '',
                        "FramesCherry": frames_cherry_total,
                        "FramesBlack": frames_black_total,
                        "Retouch": retouch_summary,
                        "Confidence": f"{row.confidence:.1f}%",
                        "Warnings": '; '.join(row.warnings) if row.warnings else '',
                        "FrameParsed": json.dumps(self.frame_counts, ensure_ascii=False),
                        "RetouchParsed": retouch_summary,
                        "ArtistParsed": "Yes" if self.artist_series else "",
                    })
            
            logger.debug(f"QA log created: {qa_log_path}")
            
        except Exception as e:
            logger.warning(f"Failed to create QA log: {e}")
    
    def get_performance_stats(self) -> Dict:
        """Return performance statistics"""
        return self.performance_stats.copy()


# Convenience function for simple usage
def extract_portrait_rows(screenshot_path: Path, work_dir: Path = None) -> List[RowRecord]:
    """
    Simple function to extract portrait rows from a FileMaker screenshot
    
    Args:
        screenshot_path: Path to the FileMaker screenshot
        work_dir: Optional work directory for debug outputs
        
    Returns:
        List of RowRecord objects
    """
    extractor = OCRExtractor()
    return extractor.extract_rows(screenshot_path, work_dir) <|MERGE_RESOLUTION|>--- conflicted
+++ resolved
@@ -432,12 +432,9 @@
         for k, v in sorted_cols.items():
             sorted_cols[k] = [t for t in v if not header_re.search(str(t[0]))]
 
-<<<<<<< HEAD
         counts = {k: len(v) for k, v in sorted_cols.items()}
         logger.debug("Line counts: {}", counts)
 
-=======
->>>>>>> 632c02b4
         anchor_col = sorted_cols.get('COL_CODE', [])
         if not anchor_col:
             return []
@@ -470,12 +467,10 @@
             row['imgs'] = match_line(y, sorted_cols.get('COL_IMG', []))
             rows.append(row)
 
-<<<<<<< HEAD
-=======
         counts = {k: len(v) for k, v in sorted_cols.items()}
         logger.debug("Line counts: {}", counts)
 
->>>>>>> 632c02b4
+
         row_records = [RowRecord(qty=r['qty'], code=r['code'], desc=r['desc'], imgs=r['imgs'], y_position=r['y']) for r in rows]
         logger.debug("Reconstructed {} rows", len(row_records))
         return row_records
