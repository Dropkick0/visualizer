#Requires AutoHotkey v2.0
;---------------- CONFIG -----------------
global StartTabs := 6
global TotalFields := 103
global ClipTimeoutMs := 80
global InterKeyDelay := 10
global OutputFile := A_Temp "\fm_dump.tsv"
global PreviewImg := A_ScriptDir "\app\static\previews\fm_dump_preview.png"
global PyScript := A_ScriptDir "\test_preview_with_fm_dump.py"
global PythonExe := "python"
global gShootDir := ""

; FM window match
global FMExe := "ahk_exe FileMaker Pro.exe"
global MOFTitlePart := "Master Order File"
global FOFTitlePart := "Field Order File"

; Keys
global LayoutHotkey := "+{F2}"
global LayoutJumpKey := "i"
global TabKey := "{Tab}"

; Field labels (index 1 = your field 1)
global FieldLabels := [
    "RETOUCH Img #1","RETOUCH Img #2","RETOUCH Img #3","RETOUCH Img #4",
    "RETOUCH Img #5","RETOUCH Img #6","RETOUCH Img #7","RETOUCH Img #8",
    "Directory Pose Order #","Directory Pose Image #",
    "Qty R1","Prod R1","Desc R1","Img # R1","Artist Series R1",
    "Qty R2","Prod R2","Desc R2","Img # R2","Artist Series R2",
    "Qty R3","Prod R3","Desc R3","Img # R3","Artist Series R3",
    "Qty R4","Prod R4","Desc R4","Img # R4",
    "Qty R5","Prod R5","Desc R5","Img # R5",
    "Frame# F1","Frame Qty F1","Frame Desc F1",
    "Qty R6","Prod R6","Desc R6","Img # R6",
    "Frame# F2","Frame Qty F2","Frame Desc F2",
    "Qty R7","Prod R7","Desc R7","Img # R7",
    "Frame# F3","Frame Qty F3","Frame Desc F3",
    "Qty R8","Prod R8","Desc R8","Img # R8",
    "Frame# F4","Frame Qty F4","Frame Desc F4",
    "Frame# F5","Frame Qty F5","Frame Desc F5",
    "Qty R9","Prod R9","Desc R9","Img # R9",
    "Frame# F6","Frame Qty F6","Frame Desc F6",
    "Qty R10","Prod R10","Desc R10","Img # R10",
    "Qty R11","Prod R11","Desc R11","Img # R11",
    "Qty R12","Prod R12","Desc R12","Img # R12",
    "Qty R13","Prod R13","Desc R13","Img # R13",
    "Qty R14","Prod R14","Desc R14","Img # R14",
    "Qty R15","Prod R15","Desc R15","Img # R15",
    "Qty R16","Prod R16","Desc R16","Img # R16",
    "Qty R17","Prod R17","Desc R17","Img # R17",
    "Qty R18","Prod R18","Desc R18","Img # R18"
]
;-----------------------------------------

; ====== AUTO-EXECUTE ======
<<<<<<< HEAD
gShootDir := FileSelectFolder("Select Photographer Folder for the Day")
=======
FileSelectFolder "Select Photographer Folder for the Day",, 3, &gShootDir
>>>>>>> baf1a16d
if (!gShootDir) {
    MsgBox "Folder not selected – exiting."
    ExitApp
}
EnvSet "DROPBOX_ROOT", gShootDir
return

NumpadMult:: RunDump()
Esc:: ExitApp

RunDump() {
    if !ActivateFMWindow() {
        MsgBox "Can't find FileMaker Pro.", "Error", "Iconx"
        return
    }
    ClickBottomRight(200,200)

    Send LayoutHotkey
    Sleep 30
    Send LayoutJumpKey
    Sleep 60

    Loop StartTabs {
        Send TabKey
        Sleep InterKeyDelay
    }

    buffer := "Idx`tLabel`tValue`r`n"
    values := []

    Loop TotalFields {
        idx := A_Index
        val := CopyFieldFast(ClipTimeoutMs)
        val := StrReplace(val, "`r`n", " ")
        val := Trim(val, " `t`r`n")
        values.Push(val)

        label := (idx <= FieldLabels.Length) ? FieldLabels[idx] : ""
        buffer .= Format("{}`t{}`t{}`r`n", idx, label, val)

        if idx < TotalFields {
            Send TabKey
            Sleep InterKeyDelay
        }
    }

    file := FileOpen(OutputFile, "w", "UTF-8")
    file.Write(buffer)
    file.Close()

    cmd := Format('"%s" "%s" "%s"', PythonExe, PyScript, OutputFile)
    RunWait cmd,, "Hide"
    if (FileExist(PreviewImg))
        Run PreviewImg
    else
        MsgBox "Preview image not found:`n" PreviewImg, "Warning", "Icon!"

    ; copy just values as TSV row if you still want that
    row := ""
    for i, v in values
        row .= (i=1 ? "" : "`t") v
    A_Clipboard := row

    MsgBox "Copied " values.Length " fields.`nSaved: " OutputFile, "Done", "Iconi"
}

CopyFieldFast(timeoutMs){
    A_Clipboard := ""
    Send "^a"
    Sleep 5
    Send "^c"
    start := A_TickCount
    while (A_Clipboard = "" && A_TickCount - start < timeoutMs)
        Sleep 5
    return A_Clipboard
}

ClickBottomRight(offsetX:=40, offsetY:=40){
    hwnd := WinActive("A")
    if !hwnd
        return
    CoordMode "Mouse","Client"
    WinGetPos(, , &w, &h, "ahk_id " hwnd)
    Click w-offsetX, h-offsetY
    CoordMode "Mouse","Screen"
}

ActivateFMWindow(){
    hwndList := WinGetList(FMExe)
    for hwnd in hwndList {
        title := WinGetTitle("ahk_id " hwnd)
        if InStr(title, MOFTitlePart) {
            WinActivate("ahk_id " hwnd)
            Sleep 50
            return True
        }
    }
    for hwnd in hwndList {
        title := WinGetTitle("ahk_id " hwnd)
        if InStr(title, FOFTitlePart) {
            WinActivate("ahk_id " hwnd)
            Sleep 50
            return True
        }
    }
    if hwndList.Length {
        WinActivate("ahk_id " hwndList[1])
        Sleep 50
        return True
    }
    return False
}<|MERGE_RESOLUTION|>--- conflicted
+++ resolved
@@ -53,11 +53,8 @@
 ;-----------------------------------------
 
 ; ====== AUTO-EXECUTE ======
-<<<<<<< HEAD
 gShootDir := FileSelectFolder("Select Photographer Folder for the Day")
-=======
-FileSelectFolder "Select Photographer Folder for the Day",, 3, &gShootDir
->>>>>>> baf1a16d
+
 if (!gShootDir) {
     MsgBox "Folder not selected – exiting."
     ExitApp
