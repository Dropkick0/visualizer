#Requires AutoHotkey v2.0
;---------------- CONFIG -----------------
global StartTabs := 6
global TotalFields := 103
global ClipTimeoutMs := 80
global InterKeyDelay := 10
global OutputFile := A_Temp "\fm_dump.tsv"
global PreviewImg := A_ScriptDir "\app\static\previews\fm_dump_preview.png"
global PyScript := A_ScriptDir "\test_preview_with_fm_dump.py"
global PythonExe := "python"
global gShootDir := ""

; FM window match
global FMExe := "ahk_exe FileMaker Pro.exe"
global MOFTitlePart := "Master Order File"
global FOFTitlePart := "Field Order File"

; Keys
global LayoutHotkey := "+{F2}"
global LayoutJumpKey := "i"
global TabKey := "{Tab}"

; Field labels (index 1 = your field 1)
global FieldLabels := [
    "RETOUCH Img #1","RETOUCH Img #2","RETOUCH Img #3","RETOUCH Img #4",
    "RETOUCH Img #5","RETOUCH Img #6","RETOUCH Img #7","RETOUCH Img #8",
    "Directory Pose Order #","Directory Pose Image #",
    "Qty R1","Prod R1","Desc R1","Img # R1","Artist Series R1",
    "Qty R2","Prod R2","Desc R2","Img # R2","Artist Series R2",
    "Qty R3","Prod R3","Desc R3","Img # R3","Artist Series R3",
    "Qty R4","Prod R4","Desc R4","Img # R4",
    "Qty R5","Prod R5","Desc R5","Img # R5",
    "Frame# F1","Frame Qty F1","Frame Desc F1",
    "Qty R6","Prod R6","Desc R6","Img # R6",
    "Frame# F2","Frame Qty F2","Frame Desc F2",
    "Qty R7","Prod R7","Desc R7","Img # R7",
    "Frame# F3","Frame Qty F3","Frame Desc F3",
    "Qty R8","Prod R8","Desc R8","Img # R8",
    "Frame# F4","Frame Qty F4","Frame Desc F4",
    "Frame# F5","Frame Qty F5","Frame Desc F5",
    "Qty R9","Prod R9","Desc R9","Img # R9",
    "Frame# F6","Frame Qty F6","Frame Desc F6",
    "Qty R10","Prod R10","Desc R10","Img # R10",
    "Qty R11","Prod R11","Desc R11","Img # R11",
    "Qty R12","Prod R12","Desc R12","Img # R12",
    "Qty R13","Prod R13","Desc R13","Img # R13",
    "Qty R14","Prod R14","Desc R14","Img # R14",
    "Qty R15","Prod R15","Desc R15","Img # R15",
    "Qty R16","Prod R16","Desc R16","Img # R16",
    "Qty R17","Prod R17","Desc R17","Img # R17",
    "Qty R18","Prod R18","Desc R18","Img # R18"
]
;-----------------------------------------

; ====== AUTO-EXECUTE ======
<<<<<<< HEAD
gShootDir := DirSelect("", 3, "Select Photographer Folder for the Day")
=======

gShootDir := DirSelect("", 3, "Select Photographer Folder for the Day")

>>>>>>> e4516b08
if (!gShootDir) {
    MsgBox "Folder not selected – exiting."
    ExitApp
}
EnvSet "DROPBOX_ROOT", gShootDir
return

NumpadMult:: RunDump()
Esc:: ExitApp

RunDump() {
    if !ActivateFMWindow() {
        MsgBox "Can't find FileMaker Pro.", "Error", "Iconx"
        return
    }
    ClickBottomRight(200,200)

    Send LayoutHotkey
    Sleep 30
    Send LayoutJumpKey
    Sleep 60

    Loop StartTabs {
        Send TabKey
        Sleep InterKeyDelay
    }

    buffer := "Idx`tLabel`tValue`r`n"
    values := []

    Loop TotalFields {
        idx := A_Index
        val := CopyFieldFast(ClipTimeoutMs)
        val := StrReplace(val, "`r`n", " ")
        val := Trim(val, " `t`r`n")
        values.Push(val)

        label := (idx <= FieldLabels.Length) ? FieldLabels[idx] : ""
        buffer .= Format("{}`t{}`t{}`r`n", idx, label, val)

        if idx < TotalFields {
            Send TabKey
            Sleep InterKeyDelay
        }
    }

    file := FileOpen(OutputFile, "w", "UTF-8")
    file.Write(buffer)
    file.Close()

<<<<<<< HEAD
    ; Build the python command using proper Format placeholders
    ; AutoHotkey's Format() uses {} not %s, so %s produced the literal string
    ; "%s" "%s" "%s" and failed to execute.
    cmd := Format('"{}" "{}" "{}"', PythonExe, PyScript, OutputFile)
=======
    cmd := Format('"%s" "%s" "%s"', PythonExe, PyScript, OutputFile)
>>>>>>> e4516b08
    RunWait cmd,, "Hide"
    if (FileExist(PreviewImg))
        Run PreviewImg
    else
        MsgBox "Preview image not found:`n" PreviewImg, "Warning", "Icon!"

    ; copy just values as TSV row if you still want that
    row := ""
    for i, v in values
        row .= (i=1 ? "" : "`t") v
    A_Clipboard := row

    MsgBox "Copied " values.Length " fields.`nSaved: " OutputFile, "Done", "Iconi"
}

CopyFieldFast(timeoutMs){
    A_Clipboard := ""
    Send "^a"
    Sleep 5
    Send "^c"
    start := A_TickCount
    while (A_Clipboard = "" && A_TickCount - start < timeoutMs)
        Sleep 5
    return A_Clipboard
}

ClickBottomRight(offsetX:=40, offsetY:=40){
    hwnd := WinActive("A")
    if !hwnd
        return
    CoordMode "Mouse","Client"
    WinGetPos(, , &w, &h, "ahk_id " hwnd)
    Click w-offsetX, h-offsetY
    CoordMode "Mouse","Screen"
}

ActivateFMWindow(){
    hwndList := WinGetList(FMExe)
    for hwnd in hwndList {
        title := WinGetTitle("ahk_id " hwnd)
        if InStr(title, MOFTitlePart) {
            WinActivate("ahk_id " hwnd)
            Sleep 50
            return True
        }
    }
    for hwnd in hwndList {
        title := WinGetTitle("ahk_id " hwnd)
        if InStr(title, FOFTitlePart) {
            WinActivate("ahk_id " hwnd)
            Sleep 50
            return True
        }
    }
    if hwndList.Length {
        WinActivate("ahk_id " hwndList[1])
        Sleep 50
        return True
    }
    return False
}<|MERGE_RESOLUTION|>--- conflicted
+++ resolved
@@ -53,13 +53,9 @@
 ;-----------------------------------------
 
 ; ====== AUTO-EXECUTE ======
-<<<<<<< HEAD
-gShootDir := DirSelect("", 3, "Select Photographer Folder for the Day")
-=======
 
 gShootDir := DirSelect("", 3, "Select Photographer Folder for the Day")
 
->>>>>>> e4516b08
 if (!gShootDir) {
     MsgBox "Folder not selected – exiting."
     ExitApp
@@ -110,14 +106,12 @@
     file.Write(buffer)
     file.Close()
 
-<<<<<<< HEAD
+
     ; Build the python command using proper Format placeholders
     ; AutoHotkey's Format() uses {} not %s, so %s produced the literal string
     ; "%s" "%s" "%s" and failed to execute.
     cmd := Format('"{}" "{}" "{}"', PythonExe, PyScript, OutputFile)
-=======
-    cmd := Format('"%s" "%s" "%s"', PythonExe, PyScript, OutputFile)
->>>>>>> e4516b08
+
     RunWait cmd,, "Hide"
     if (FileExist(PreviewImg))
         Run PreviewImg
