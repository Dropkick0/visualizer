--- conflicted
+++ resolved
@@ -53,12 +53,9 @@
 ;-----------------------------------------
 
 ; ====== AUTO-EXECUTE ======
-<<<<<<< HEAD
+
 gShootDir := DirSelect("", 3, "Select Photographer Folder for the Day")
-=======
-gShootDir := FileSelectFolder("Select Photographer Folder for the Day")
 
->>>>>>> f4774ba4
 if (!gShootDir) {
     MsgBox "Folder not selected – exiting."
     ExitApp
