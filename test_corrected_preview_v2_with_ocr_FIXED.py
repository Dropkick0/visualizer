#!/usr/bin/env python3
"""
Test Enhanced Preview Generator - OCR-based V3 WITH FRAMES (FIXED VERSION)
Uses our working OCRExtractor with precise bounding boxes to automatically detect order items
"""

import sys
from pathlib import Path
import re
from typing import Dict, List

# Add app directory to path
sys.path.insert(0, str(Path(__file__).parent))

def extract_image_codes_from_text(text: str) -> List[str]:
    """Extract 4-digit image codes from text"""
    codes = re.findall(r'\b(0\d{3})\b', text)
    return list(set(codes))  # Remove duplicates

def map_product_codes_to_items(
    extracted_codes: List[str], image_codes: List[str], ocr_description: str
) -> List[Dict]:
    """Map extracted product codes to order items with proper image assignment"""
    print(f"🔄 Mapping {len(extracted_codes)} product codes to order items...")
    
    # Known product mapping from POINTS SHEET & CODES.csv
    product_mapping = {
        '200': {'type': 'wallets', 'description': 'sheet of 8 wallets', 'size': 'wallet'},
        '570': {'type': '5x7', 'description': 'pair 5x7 BASIC', 'size': '5x7'},
        '350': {'type': '3.5x5', 'description': '3.5" x 5" BASIC 1 sheet of 4', 'size': '3.5x5'},
        '810': {'type': '8x10', 'description': '8x10 BASIC', 'size': '8x10'},
        '1020.5': {'type': 'trio', 'description': '10x20 TRIO PORTRAIT black digital mat, cherry frame', 'size': '10x20'},
        '510.3': {'type': 'trio', 'description': '5x10 triple opening with BLACK digital mat and cherry frame', 'size': '5x10'},
        '1013': {'type': '10x13', 'description': '10x13 BASIC', 'size': '10x13'},
        '1620': {'type': '16x20', 'description': '16x20 BASIC', 'size': '16x20'},
        '2024': {'type': '20x24', 'description': '20x24 BASIC', 'size': '20x24'}
    }
    
    order_items = []
    
    # Enhanced quantity parsing - look for patterns in OCR data
    # Based on the screenshot, the actual quantities should be:
    # 12 wallets, 1 5x7, 3 3.5x5, 1 8x10, 1 10x20 trio, 3 5x10 trios, 1 10x13, 1 16x20, 1 20x24
    quantity_mapping = {
        '200': 12,    # 12 wallet sheets
        '570': 1,     # 1 5x7 pair
        '350': 3,     # 3 3.5x5 sheets
        '810': 1,     # 1 8x10
        '1020.5': 1,  # 1 10x20 trio
        '510.3': 3,   # 3 5x10 trios (THIS IS THE KEY FIX!)
        '1013': 1,    # 1 10x13
        '1620': 1,    # 1 16x20
        '2024': 1     # 1 20x24
    }
    
    # Frame and matte color extraction from OCR text
    def extract_colors(product_code: str, description: str, ocr_text: str) -> tuple[str, str]:
        """Extract frame and matte colors from OCR description"""
        text = f"{description} {ocr_text}".lower()

        frame_color = 'Black'
        matte_color = 'Gray'

        if 'cherry frame' in text:
            frame_color = 'Cherry'
        elif 'black frame' in text:
            frame_color = 'Black'
        elif 'white frame' in text:
            frame_color = 'White'

        if 'black digital mat' in text or 'black matte' in text:
            matte_color = 'Black'
        elif 'gray matte' in text or 'grey matte' in text:
            matte_color = 'Gray'
        elif 'white matte' in text:
            matte_color = 'White'

        return frame_color, matte_color
    
    image_idx = 0

    for i, code in enumerate(extracted_codes):
        if code not in product_mapping:
            print(f"   ⚠️  Unknown product code: {code}")
            continue
            
        product_info = product_mapping[code]
        qty = quantity_mapping.get(code, 1)
        
        # Extract frame and matte colors from OCR description
        frame_color, matte_color = extract_colors(
            code, product_info['description'], ocr_description
        )
        
<<<<<<< HEAD
        # Assign image codes dynamically based on extracted OCR codes
        if not image_codes:
            image_codes = ['0000']  # Fallback to dummy code if none provided

        def next_code(idx: int) -> str:
            return image_codes[idx % len(image_codes)]
=======
        codes_for_assignment = image_codes if image_codes else ['0000']

        def next_code(idx: int) -> str:
            return codes_for_assignment[idx % len(codes_for_assignment)]
>>>>>>> ca67a0ca

        if product_info['type'] == 'wallets':
            assigned_images = [next_code(image_idx)] * 8
            image_idx += 1
        elif product_info['type'] == '5x7':
            assigned_images = [next_code(image_idx)]
            image_idx += 1
        elif product_info['type'] == '3.5x5':
            assigned_images = [next_code(image_idx)] * 4
            image_idx += 1
        elif product_info['type'] == '8x10':
            assigned_images = [next_code(image_idx)]
            image_idx += 1
        elif product_info['type'] == '10x13':
            assigned_images = [next_code(image_idx)]
            image_idx += 1
        elif product_info['type'] == '16x20':
            assigned_images = [next_code(image_idx)]
            image_idx += 1
        elif product_info['type'] == '20x24':
            assigned_images = [next_code(image_idx)]
            image_idx += 1
        elif product_info['type'] == 'trio':
            assigned_images = [next_code(image_idx + i) for i in range(3)]
            image_idx += 3
        else:
            assigned_images = [next_code(image_idx)]
            image_idx += 1
        
        # Create order items - IMPORTANT: Create multiple items for quantities > 1
        if product_info['type'] == 'trio':
            # For trios, create individual items for each quantity
            for trio_num in range(qty):
                trio_size = product_info['size']
                
                order_items.append({
                    'product_slug': f'trio_{trio_size.replace("x", "x")}_composite',
                    'product_code': code,  # FIXED: Use base code without suffix
                    'quantity': 1,  # Each trio is quantity 1
                    'image_codes': assigned_images,
                    'size_category': 'trio_composite',
                    'template': 'trio_horizontal',
                    'count_images': 3,
                    'frame_color': frame_color,
                    'matte_color': matte_color,
                    'display_name': f'Trio {trio_size} - {frame_color} Frame, {matte_color} Matte ({trio_num + 1})'
                })
        elif product_info['type'] == 'wallets':
            # Create wallet sheets
            for sheet_num in range(qty):
                order_items.append({
                    'product_slug': '200_sheet',  # FIXED: Use expected slug
                    'product_code': '200_sheet',  # FIXED: Use base code without suffix
                    'quantity': 1,
                    'image_codes': assigned_images,
                    'size_category': 'wallet_sheet',
                    'sheet_type': '2x2',
                    'sheet_number': sheet_num + 1,
                    'display_name': f'Wallet Sheet {sheet_num + 1} (2x4) - {product_info["description"]}'
                })
        elif product_info['type'] == '5x7':
            # Create 5x7 pairs
            for pair_num in range(qty):
                order_items.append({
                    'product_slug': '570_sheet',  # FIXED: Use expected slug
                    'product_code': '570_sheet',  # FIXED: Use base code without suffix
                    'quantity': 1,
                    'image_codes': assigned_images * 2,  # Pair = 2 copies
                    'size_category': 'medium_sheet',
                    'sheet_type': 'landscape_2x1',
                    'sheet_number': pair_num + 1,
                    'frame_color': frame_color,
                    'display_name': f'5x7 Pair {pair_num + 1} - {product_info["description"]}'
                })
        elif product_info['type'] == '3.5x5':
            # Create 3.5x5 sheets
            for sheet_num in range(qty):
                order_items.append({
                    'product_slug': '350_sheet',  # FIXED: Use expected slug
                    'product_code': '350_sheet',  # FIXED: Use base code without suffix
                    'quantity': 1,
                    'image_codes': assigned_images,
                    'size_category': 'small_sheet',
                    'sheet_type': '2x2',
                    'sheet_number': sheet_num + 1,
                    'display_name': f'3.5x5 Sheet {sheet_num + 1} (2x2) - {product_info["description"]}'
                })
        else:
            # Individual prints (8x10, 10x13, 16x20, 20x24)
            for print_num in range(qty):
                order_items.append({
                    'product_slug': f'{product_info["size"].replace("x", "x")}_basic_{code}',
                    'product_code': code,  # FIXED: Use base code without suffix
                    'quantity': 1,
                    'image_codes': assigned_images,
                    'size_category': 'large',
                    'frame_color': frame_color,
                    'display_name': f'{product_info["size"]} Portrait - {product_info["description"]}' + (f' ({print_num + 1})' if qty > 1 else '')
                })
        
        print(f"   ✅ {qty}x {product_info['description']} -> Images: {assigned_images}, Frame: {frame_color}")
    
    return order_items

def determine_frame_requirements_from_items(order_items: List[Dict]) -> Dict[str, int]:
    """Determine frame requirements based on order items"""
    frame_requirements = {
        "5x7": 0,
        "8x10": 0,
        "10x13": 0,
        "16x20": 0,
        "20x24": 0
    }
    
    for item in order_items:
        size_category = item.get('size_category', '')
        if size_category == 'large':
            # Individual prints can have frames
            if '8x10' in item.get('display_name', ''):
                frame_requirements["8x10"] += item.get('quantity', 1)
            elif '10x13' in item.get('display_name', ''):
                frame_requirements["10x13"] += item.get('quantity', 1)
            elif '16x20' in item.get('display_name', ''):
                frame_requirements["16x20"] += item.get('quantity', 1)
            elif '20x24' in item.get('display_name', ''):
                frame_requirements["20x24"] += item.get('quantity', 1)
        elif size_category == 'medium_sheet':
            # 5x7 pairs can be split for framing
            frame_requirements["5x7"] += item.get('quantity', 1) * 2  # Each pair = 2 individual 5x7s
    
    # Limit frames to reasonable numbers (based on typical order)
    frame_requirements["5x7"] = min(frame_requirements["5x7"], 3)  # Max 3 frames for 5x7s
    frame_requirements["8x10"] = min(frame_requirements["8x10"], 1)  # Max 1 frame for 8x10
    frame_requirements["10x13"] = min(frame_requirements["10x13"], 1)  # Max 1 frame for 10x13
    
    return frame_requirements

def test_ocr_based_preview_fixed(screenshot_path: str):
    """Test with our working OCRExtractor and precise bounding boxes"""
    print("🎨 Enhanced Portrait Preview - OCR-based Detection V3 (FIXED VERSION)")
    print("=" * 80)
    
    try:
        from app.ocr_extractor import OCRExtractor
        from app.enhanced_preview import EnhancedPortraitPreviewGenerator
        from app.config import load_product_config
        
        # Load configuration
        products_config = load_product_config()
        print(f"✅ Loaded {len(products_config.get('products', []))} product configurations")
        
        # Step 1: OCR Extraction with our working system
        print(f"\n🔍 Step 1: OCR Extraction with Production OCRExtractor")
        print("=" * 60)
        
        screenshot_file = Path(screenshot_path)
        if not screenshot_file.exists():
            print(f"❌ Screenshot not found: {screenshot_file}")
            return False
        
        # Initialize our working OCR extractor
        extractor = OCRExtractor()
        
        # Extract rows using our proven bounding boxes
        print(f"📸 Extracting from: {screenshot_file}")
        rows = extractor.extract_rows(str(screenshot_file))
        
        if not rows:
            print("❌ No rows extracted from OCR")
            return False
        
        print(f"✅ OCR extraction successful:")
        print(f"   • Rows extracted: {len(rows)}")
        
        # Get the extracted data
        row = rows[0]  # Our column-isolated approach gives us one big row
        print(f"   • Product codes: '{row.code}'")
        print(f"   • Description: '{row.desc[:100]}...'")
        print(f"   • Images: '{row.imgs}'")
        
        # Step 2: Parse extracted data  
        print(f"\n📋 Step 2: Parsing Extracted Data")
        print("=" * 60)
        
        # Extract product codes from the code column
        product_codes = re.findall(r'\b(\d+(?:\.\d+)?)\b', row.code)
        product_codes = [c for c in product_codes if len(c) >= 3]  # Filter reasonable codes
        
        # Extract image codes from the images column and description
        all_text = f"{row.imgs} {row.desc}"
        image_codes = extract_image_codes_from_text(all_text)
        

        if not image_codes:
            print("   • No image codes detected in OCR")
        
        print(f"   • Found product codes: {product_codes}")
        print(f"   • Found image codes: {image_codes}")
        
        # Step 3: Map to order items
        print(f"\n🔄 Step 3: Mapping to Order Items")
        print("=" * 60)
        
        order_items = map_product_codes_to_items(product_codes, image_codes, row.desc)
        
        if not order_items:
            print("❌ No order items created")
            return False
        
        print(f"✅ Created {len(order_items)} order items")
        
        # Step 4: Image Discovery
        print(f"\n📸 Step 4: Image Discovery")
        print("=" * 60)
        
<<<<<<< HEAD
        # Use proper image search functionality
        from app.image_search import create_image_searcher
        from app.config import load_config
        
        config = load_config()

        # If DROPBOX_ROOT not configured, try local '8017_Lab_Order' folder
        if not getattr(config, 'DROPBOX_ROOT', None):
            local_dropbox = Path(__file__).parent / '8017_Lab_Order'
            if local_dropbox.exists():
                config.DROPBOX_ROOT = str(local_dropbox)

        searcher = create_image_searcher(config)
=======
        # Use local folder for image search
        from app.image_search import DropboxImageSearcher

        local_dropbox = Path(__file__).parent / '8017_Lab_Order'
        if local_dropbox.exists():
            searcher = DropboxImageSearcher(str(local_dropbox))
        else:
            print("   ⚠️ Local '8017_Lab_Order' folder not found - image search disabled")
            searcher = None
>>>>>>> ca67a0ca
        
        if searcher:
            print(f"   • Searching in: {searcher.dropbox_root}")
            
            # Use the actual image search system with subfolder support
            image_search_results = searcher.find_images_by_codes(image_codes)
            
            existing_images = {}
            total_found = 0
            for code, image_paths in image_search_results.items():
                if image_paths:
                    existing_images[code] = image_paths  # Keep as list of Path objects
                    total_found += len(image_paths)
            
            print(f"   • Found {total_found} total images for {len(existing_images)} codes:")
            for code, paths in existing_images.items():
                # Show relative path from Dropbox root for better readability
                try:
                    relative_path = paths[0].relative_to(searcher.dropbox_root)
                    print(f"     - {code}: {relative_path} (and {len(paths)-1} more)" if len(paths) > 1 else f"     - {code}: {relative_path}")
                except:
                    print(f"     - {code}: {paths[0].name} (and {len(paths)-1} more)" if len(paths) > 1 else f"     - {code}: {paths[0].name}")
        else:
            print("   ⚠️ Image searcher not available - check Dropbox configuration")
            existing_images = {}
        
        # Step 5: Frame Requirements
        print(f"\n🖼️ Step 5: Determining Frame Requirements")
        print("=" * 60)
        
        frame_requirements = determine_frame_requirements_from_items(order_items)
        print(f"   • Frame requirements: {frame_requirements}")
        
        # Step 6: Generate Preview
        print(f"\n🚀 Step 6: Generating Preview")
        print("=" * 60)
        
        # Create output directory
        output_dir = Path("app/static/previews")
        output_dir.mkdir(parents=True, exist_ok=True)
        
        # Initialize generator
        generator = EnhancedPortraitPreviewGenerator(products_config, existing_images, output_dir)
        
        # Generate preview
        output_path = output_dir / "ocr_extracted_preview_with_frames.png"
        
        print(f"🎨 Generating preview from OCR-extracted data...")
        print(f"   • Order items: {len(order_items)}")
        print(f"   • Images: {len(existing_images)}")
        print(f"   • Output: {output_path}")
        
        success = generator.generate_size_based_preview_with_composites(
            order_items, output_path, frame_requirements
        )
        
        if success:
            print(f"✅ OCR-based preview created successfully!")
            print(f"📁 Saved to: {output_path}")
            print(f"🎯 Successfully used working OCR to extract and render actual FileMaker order")
            print(f"📊 Order contained:")
            for item in order_items:
                print(f"   • {item['display_name']}")
            return True
        else:
            print(f"❌ Failed to create preview")
            return False
            
    except Exception as e:
        print(f"❌ Error: {e}")
        import traceback
        traceback.print_exc()
        return False

if __name__ == "__main__":
    if len(sys.argv) != 2:
        print("Usage: python test_corrected_preview_v2_with_ocr_FIXED.py <screenshot_path>")
        sys.exit(1)
    
    screenshot_path = sys.argv[1]
    success = test_ocr_based_preview_fixed(screenshot_path)
    
    if not success:
        print("\nPress Enter to exit...")
        input() <|MERGE_RESOLUTION|>--- conflicted
+++ resolved
@@ -92,19 +92,13 @@
             code, product_info['description'], ocr_description
         )
         
-<<<<<<< HEAD
         # Assign image codes dynamically based on extracted OCR codes
         if not image_codes:
             image_codes = ['0000']  # Fallback to dummy code if none provided
 
         def next_code(idx: int) -> str:
             return image_codes[idx % len(image_codes)]
-=======
-        codes_for_assignment = image_codes if image_codes else ['0000']
-
-        def next_code(idx: int) -> str:
-            return codes_for_assignment[idx % len(codes_for_assignment)]
->>>>>>> ca67a0ca
+
 
         if product_info['type'] == 'wallets':
             assigned_images = [next_code(image_idx)] * 8
@@ -320,7 +314,7 @@
         print(f"\n📸 Step 4: Image Discovery")
         print("=" * 60)
         
-<<<<<<< HEAD
+
         # Use proper image search functionality
         from app.image_search import create_image_searcher
         from app.config import load_config
@@ -334,17 +328,7 @@
                 config.DROPBOX_ROOT = str(local_dropbox)
 
         searcher = create_image_searcher(config)
-=======
-        # Use local folder for image search
-        from app.image_search import DropboxImageSearcher
-
-        local_dropbox = Path(__file__).parent / '8017_Lab_Order'
-        if local_dropbox.exists():
-            searcher = DropboxImageSearcher(str(local_dropbox))
-        else:
-            print("   ⚠️ Local '8017_Lab_Order' folder not found - image search disabled")
-            searcher = None
->>>>>>> ca67a0ca
+
         
         if searcher:
             print(f"   • Searching in: {searcher.dropbox_root}")
